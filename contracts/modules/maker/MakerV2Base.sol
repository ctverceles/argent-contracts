// Copyright (C) 2019  Argent Labs Ltd. <https://argent.xyz>

// This program is free software: you can redistribute it and/or modify
// it under the terms of the GNU General Public License as published by
// the Free Software Foundation, either version 3 of the License, or
// (at your option) any later version.

// This program is distributed in the hope that it will be useful,
// but WITHOUT ANY WARRANTY; without even the implied warranty of
// MERCHANTABILITY or FITNESS FOR A PARTICULAR PURPOSE.  See the
// GNU General Public License for more details.

// You should have received a copy of the GNU General Public License
// along with this program.  If not, see <http://www.gnu.org/licenses/>.

pragma solidity ^0.5.4;
import "../common/BaseModule.sol";
import "../common/RelayerModule.sol";
import "../common/OnlyOwnerModule.sol";
import "../../../lib/maker/MakerInterfaces.sol";
import "../../infrastructure/MakerRegistry.sol";

/**
 * @title MakerV2Base
 * @dev Common base to MakerV2Invest and MakerV2Loan.
 * @author Olivier VDB - <olivier@argent.xyz>
 */
contract MakerV2Base is BaseModule, RelayerModule, OnlyOwnerModule {

    bytes32 constant private NAME = "MakerV2Manager";

    // The address of the (MCD) DAI token
    GemLike internal daiToken;
    // The address of the SAI <-> DAI migration contract
    address internal scdMcdMigration;
    // The address of the Dai Adapter
    JoinLike internal daiJoin;
    // The address of the Vat
    VatLike internal vat;

    uint256 constant internal RAY = 10 ** 27;

    using SafeMath for uint256;

    // *************** Constructor ********************** //

    constructor(
        ModuleRegistry _registry,
        GuardianStorage _guardianStorage,
        ScdMcdMigrationLike _scdMcdMigration
    )
        BaseModule(_registry, _guardianStorage, NAME)
        public
    {
        scdMcdMigration = address(_scdMcdMigration);
        daiJoin = _scdMcdMigration.daiJoin();
        daiToken = daiJoin.dai();
        vat = daiJoin.vat();
    }
<<<<<<< HEAD
=======

>>>>>>> ae1dea97
}<|MERGE_RESOLUTION|>--- conflicted
+++ resolved
@@ -57,8 +57,4 @@
         daiToken = daiJoin.dai();
         vat = daiJoin.vat();
     }
-<<<<<<< HEAD
-=======
-
->>>>>>> ae1dea97
 }